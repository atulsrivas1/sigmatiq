# Sigmatix Edge – Developer Makefile

# Configurable vars (can be overridden on the command line)
PACK_ID ?= zeroedge
MODEL_ID ?=
TICKER ?= SPY
START ?=
END ?=
EXPIRY ?=$(END)
ALLOWED_HOURS ?=
THRESHOLDS ?=0.55,0.60,0.65
SPLITS ?=5
DISTANCE_MAX ?=7
BASE_URL ?= http://localhost:8001
OUT ?= reports/test_indicators
MOMENTUM_MIN ?= 0.0
MOMENTUM_COLUMN ?= momentum_score_total
LIMIT ?= 20
OFFSET ?= 0

<<<<<<< HEAD
.PHONY: help ui health models init init-auto build train backtest backtest-gated pipeline pipeline-gated sweep-config test-indicators validate-policy import-catalog leaderboard db-migrate db-migrate-dry db-seed docs-index docs-preview ui-fe ui-fe-install ui-fe-build ui-fe-preview lab-mock lab-mock-install lab-ui lab-ui-install lab-dev lab-dev-stop ui-compare-cards
=======
.PHONY: help ui health models init init-auto build train backtest backtest-gated pipeline pipeline-gated sweep-config check-backend test-indicators validate-policy import-catalog leaderboard db-migrate db-migrate-dry db-seed docs-index docs-preview ui-fe ui-fe-install ui-fe-build ui-fe-preview wiki-clean wiki-clean-all
>>>>>>> feb8e0b0

help:
	@echo "Targets:"
	@echo "  ui                  Run FastAPI locally (port 8001)"
	@echo "  health              Call /healthz against API (requires ui)"
	@echo "  models              List models for PACK_ID ($(PACK_ID))"
	@echo "  init                Scaffold directories for MODEL_ID"
	@echo "  init-auto           Auto-generate model_id from parts and scaffold"
	@echo "  build               Build matrix via API (needs START/END/MODEL_ID)"
	@echo "  train               Train model via API (needs MODEL_ID)"
	@echo "  backtest            Backtest via API (needs MODEL_ID)"
	@echo "  backtest-gated      Backtest with momentum gate overrides"
	@echo "  pipeline            build -> train -> backtest"
	@echo "  pipeline-gated      build -> train -> backtest-gated (uses momentum gate)"
	@echo "  sweep-config        Generate sweep YAML for MODEL_ID (grid params)"
<<<<<<< HEAD
=======
	@echo "  check-backend       Smoke test real API (health, build, train, backtest, leaderboard)"
>>>>>>> feb8e0b0
	@echo "  test-indicators     Run live Polygon indicator test script"
	@echo "  test-indicators-csv Generate CSV with all indicators + summary"
	@echo "  validate-policy     Validate policy YAML for MODEL_ID/PACK_ID"
	@echo "  leaderboard         Query DB leaderboard (PACK_ID optional, MODEL_ID optional)"
	@echo "  runs-build          List build runs (PACK_ID/MODEL_ID optional)"
	@echo "  runs-train          List training runs (PACK_ID/MODEL_ID optional)"
	@echo "  sweeps              List backtest sweeps (PACK_ID/MODEL_ID optional)"
	@echo "  sweep               Get sweep detail (SWEEP_ID required)"
	@echo "  packs               List available packs"
	@echo "  pack-detail         Show pack detail (PACK_ID required)"
	@echo "  pack-templates      List pack templates (PACK_ID required)"
	@echo "  pack-models         List models in a pack (PACK_ID required)"
	@echo "  pack-indicators     List pack indicator sets (PACK_ID required)"
	@echo "  import-catalog      Parse Excel indicator catalog into docs/indicators/*.json"
	@echo "  indicators          List registered indicators (flat)"
	@echo "  indicators-groups   List registered indicators grouped by category"
	@echo "  docs-help           Show help index"
	@echo "  preview             Build a short matrix and report NaNs (v2 thresholds)"
	@echo "  alerts              Score latest rows and write live signals.csv"
	@echo "  preview-stock       Preview a stocks-only model (hourly matrix)"
	@echo "  scan                Run Breakout & Momentum scanner on a universe"
	@echo "  scan-breakout       Run breakout scanner"
	@echo "  scan-meanrevert     Run mean reversion scanner"
	@echo "  scan-trend          Run trend-follow scanner"
	@echo "  scan-squeeze        Run volatility contraction scanner"
	@echo "  scan-rs             Run relative strength scanner"
	@echo "  scan-highmomo       Run high momentum scanner"
	@echo "  calibrate-scanner   Recommend score threshold for Top-N"
	@echo "  scan-nasdaq100      Run breakout scanner on nasdaq100 preset"
	@echo "  scan-nasdaq200      Run breakout scanner on nasdaq200 preset"
	@echo "  scan-sp100          Run breakout scanner on sp100 preset"
	@echo "  scan-sp500          Run breakout scanner on sp500 preset"
		@echo "  scan-russell1000    Run breakout scanner on russell1000 preset"
		@echo "  expirations         List upcoming option expirations via API"
	@echo "  db-migrate          Apply SQL migrations (products/sigma-lab/api/migrations)"
	@echo "  db-migrate-dry      List SQL migrations without applying"
	@echo "  db-seed             Seed DB with minimal sample rows (signals, option_signals, backtest_runs)"
	@echo "  docs-index          Generate docs/INDEX.md listing docs files"
	@echo "  docs-preview        Serve docs/ directory on localhost (port 8008 by default)"
	@echo "  docs-indicators-ref Regenerate indicators catalog (docs/INDICATORS_REFERENCE.md)"
	@echo "  ui-fe-install       Install UI deps (edge-ui)"
	@echo "  ui-fe               Start UI dev server on 5173 (proxy /api → 8001)"
	@echo "  ui-fe-build         Build UI for production"
	@echo "  ui-fe-preview       Preview built UI (default port 4173)"
	@echo "  wiki-clean          Remove local wiki build dirs (.wiki_*)"
	@echo "  wiki-clean-all      Remove wiki build dirs and local wiki clone"
	@echo "Vars: PACK_ID, MODEL_ID, TICKER, START, END, EXPIRY, ALLOWED_HOURS, THRESHOLDS, SPLITS, DISTANCE_MAX, BASE_URL, DB_*"

ui:
	uvicorn edge_api.app:app --host 0.0.0.0 --port 8001 --reload

health:
	@[ -n "$(TICKER)" ] || (echo "TICKER is required"; exit 1)
	curl -sS "$(BASE_URL)/healthz?ticker=$(TICKER)" | jq .

models:
	curl -sS "$(BASE_URL)/models?pack_id=$(PACK_ID)" | jq .

init:
	@[ -n "$(MODEL_ID)" ] || (echo "MODEL_ID is required"; exit 1)
	python scripts/create_model.py --pack_id $(PACK_ID) --model_id $(MODEL_ID) --ticker $(TICKER)

init-auto:
	@[ -n "$(TICKER)" ] || (echo "TICKER is required"; exit 1)
	@[ -n "$(ASSET)" ] || (echo "ASSET=opt|eq is required"; exit 1)
	@[ -n "$(HORIZON)" ] || (echo "HORIZON=0dte|intraday|swing|long is required"; exit 1)
	@[ -n "$(CADENCE)" ] || (echo "CADENCE=5m|15m|hourly|daily is required"; exit 1)
	python scripts/create_model.py --pack_id $(PACK_ID) --ticker $(TICKER) --asset $(ASSET) --horizon $(HORIZON) --cadence $(CADENCE) --algo $(ALGO) --variant $(VARIANT)

build:
	@[ -n "$(MODEL_ID)" ] || (echo "MODEL_ID is required"; exit 1)
	@[ -n "$(START)" ] || (echo "START=YYYY-MM-DD is required"; exit 1)
	@[ -n "$(END)" ] || (echo "END=YYYY-MM-DD is required"; exit 1)
	curl -sS -X POST "$(BASE_URL)/build_matrix" \
	 -H "Content-Type: application/json" \
	 -d "{\"model_id\":\"$(MODEL_ID)\",\"pack_id\":\"$(PACK_ID)\",\"start\":\"$(START)\",\"end\":\"$(END)\",\"ticker\":\"$(TICKER)\",\"distance_max\":$(DISTANCE_MAX)}" | jq .

train:
	@[ -n "$(MODEL_ID)" ] || (echo "MODEL_ID is required"; exit 1)
	curl -sS -X POST "$(BASE_URL)/train" \
	 -H "Content-Type: application/json" \
	 -d "{\"model_id\":\"$(MODEL_ID)\",\"pack_id\":\"$(PACK_ID)\",\"allowed_hours\":\"$(ALLOWED_HOURS)\",\"calibration\":\"sigmoid\"}" | jq .

backtest:
	@[ -n "$(MODEL_ID)" ] || (echo "MODEL_ID is required"; exit 1)
	curl -sS -X POST "$(BASE_URL)/backtest" \
	 -H "Content-Type: application/json" \
	 -d "{\"model_id\":\"$(MODEL_ID)\",\"pack_id\":\"$(PACK_ID)\",\"thresholds\":\"$(THRESHOLDS)\",\"splits\":$(SPLITS),\"allowed_hours\":\"$(ALLOWED_HOURS)\"}" | jq .

backtest-gated:
	@[ -n "$(MODEL_ID)" ] || (echo "MODEL_ID is required"; exit 1)
	curl -sS -X POST "$(BASE_URL)/backtest" \
	 -H "Content-Type: application/json" \
	 -d "{\"model_id\":\"$(MODEL_ID)\",\"pack_id\":\"$(PACK_ID)\",\"thresholds\":\"$(THRESHOLDS)\",\"splits\":$(SPLITS),\"allowed_hours\":\"$(ALLOWED_HOURS)\",\"momentum_gate\":true,\"momentum_min\":$(MOMENTUM_MIN),\"momentum_column\":\"$(MOMENTUM_COLUMN)\"}" | jq .

pipeline: build train backtest

pipeline-gated: build train backtest-gated# Generate a sweep configuration YAML for the given model
sweep-config:
	@[ -n "$(MODEL_ID)" ] || (echo "MODEL_ID is required"; exit 1)
	@mkdir -p sweeps
	@echo "writing sweeps/$(MODEL_ID)_sweep.yaml"
	@cat > sweeps/$(MODEL_ID)_sweep.yaml <<EOF
model_id: $(MODEL_ID)
pack_id: $(PACK_ID)
ticker: $(TICKER)

build:
  start: "$(START)"         # e.g., 2024-01-01
  end: "$(END)"             # e.g., 2024-06-30
  distance_max: [5, 7, 9]

train:
  calibration: [sigmoid, isotonic]
  allowed_hours: ["$(ALLOWED_HOURS)"]

backtest:
  thresholds: [[0.55,0.60,0.65], [0.60,0.65,0.70]]
  splits: [3, 5]
  allowed_hours: ["$(ALLOWED_HOURS)"]

notes: |
  Edit this file to adjust the parameter grid. Each list defines sweep values.
  A runner (not included) can iterate over the cartesian product.
EOF


# Generate a sweep configuration YAML for the given model
sweep-config:
	@[ -n "$(MODEL_ID)" ] || (echo "MODEL_ID is required"; exit 1)
	@mkdir -p sweeps
	@echo "writing sweeps/$(MODEL_ID)_sweep.yaml"
	@cat > sweeps/$(MODEL_ID)_sweep.yaml <<-EOF
	model_id: $(MODEL_ID)
	pack_id: $(PACK_ID)
	ticker: $(TICKER)

	build:
	  start: "$(START)"         # e.g., 2024-01-01
	  end: "$(END)"             # e.g., 2024-06-30
	  distance_max: [5, 7, 9]

	train:
	  calibration: [sigmoid, isotonic]
	  allowed_hours: ["$(ALLOWED_HOURS)"]

	backtest:
	  thresholds: [[0.55,0.60,0.65], [0.60,0.65,0.70]]
	  splits: [3, 5]
	  allowed_hours: ["$(ALLOWED_HOURS)"]

	notes: |
	  Edit this file to adjust the parameter grid. Each list defines sweep values.
	  A runner (not included) can iterate over the cartesian product.
	EOF

# Wiki clean utilities
wiki-clean:
	rm -rf .wiki_build .wiki_flat

wiki-clean-all:
	rm -rf .wiki_build .wiki_flat .wiki_repo

# --- Backend smoke test (real API) ---
check-backend:
	@[ -n "$(TICKER)" ] || (echo "TICKER is required"; exit 1)
	@[ -n "$(MODEL_ID)" ] || (echo "MODEL_ID is required"; exit 1)
	@[ -n "$(START)" ] || (echo "START=YYYY-MM-DD is required"; exit 1)
	@[ -n "$(END)" ] || (echo "END=YYYY-MM-DD is required"; exit 1)
	@echo "[1/5] Health → $(BASE_URL)/healthz"; \
	curl -fsS "$(BASE_URL)/healthz?ticker=$(TICKER)" | jq . >/dev/null && echo "OK" || (echo "Health check failed"; exit 1)
	@echo "[2/5] Build → $(BASE_URL)/build_matrix"; \
	curl -fsS -X POST "$(BASE_URL)/build_matrix" -H "Content-Type: application/json" \
	  -d "{\"model_id\":\"$(MODEL_ID)\",\"pack_id\":\"$(PACK_ID)\",\"start\":\"$(START)\",\"end\":\"$(END)\",\"ticker\":\"$(TICKER)\",\"distance_max\":$(DISTANCE_MAX)}" \
	  | jq .ok >/dev/null && echo "OK" || (echo "Build failed"; exit 1)
	@echo "[3/5] Train → $(BASE_URL)/train"; \
	curl -fsS -X POST "$(BASE_URL)/train" -H "Content-Type: application/json" \
	  -d "{\"model_id\":\"$(MODEL_ID)\",\"pack_id\":\"$(PACK_ID)\",\"allowed_hours\":\"$(ALLOWED_HOURS)\",\"calibration\":\"sigmoid\"}" \
	  | jq .ok >/dev/null && echo "OK" || (echo "Train failed"; exit 1)
	@echo "[4/5] Backtest → $(BASE_URL)/backtest"; \
	curl -fsS -X POST "$(BASE_URL)/backtest" -H "Content-Type: application/json" \
	  -d "{\"model_id\":\"$(MODEL_ID)\",\"pack_id\":\"$(PACK_ID)\",\"thresholds\":\"$(THRESHOLDS)\",\"splits\":$(SPLITS),\"allowed_hours\":\"$(ALLOWED_HOURS)\"}" \
	  | jq .ok >/dev/null && echo "OK" || (echo "Backtest failed"; exit 1)
	@echo "[5/5] Leaderboard → $(BASE_URL)/leaderboard"; \
	curl -fsS "$(BASE_URL)/leaderboard?pack_id=$(PACK_ID)&model_id=$(MODEL_ID)&limit=$(SPLITS)" | jq .rows >/dev/null && echo "OK" || (echo "Leaderboard failed"; exit 1)
	@echo "All checks passed against $(BASE_URL)."

test-indicators:
	@[ -n "$(START)" ] || (echo "START=YYYY-MM-DD is required"; exit 1)
	@[ -n "$(END)" ] || (echo "END=YYYY-MM-DD is required"; exit 1)
	python scripts/test_indicators_polygon.py --ticker $(TICKER) --start $(START) --end $(END) --expiry $(EXPIRY) --out $(OUT) --write_csvs
	@echo "Summary written to $(OUT)/summary.json"

test-indicators-csv:
	@[ -n "$(START)" ] || (echo "START=YYYY-MM-DD is required"; exit 1)
	@[ -n "$(END)" ] || (echo "END=YYYY-MM-DD is required"; exit 1)
	python scripts/test_indicators_full_polygon.py --ticker $(TICKER) --start $(START) --end $(END) --expiry $(EXPIRY) --out_csv reports/indicators_full.csv --out_summary reports/indicators_full_summary.json
	@echo "CSV written to reports/indicators_full.csv; summary at reports/indicators_full_summary.json"

validate-policy:
	@[ -n "$(MODEL_ID)" ] || (echo "MODEL_ID is required"; exit 1)
	curl -sS "$(BASE_URL)/validate_policy?model_id=$(MODEL_ID)&pack_id=$(PACK_ID)" | jq .

leaderboard:
	curl -sS "$(BASE_URL)/leaderboard?pack_id=$(PACK_ID)&model_id=$(MODEL_ID)&limit=$(SPLITS)" | jq .

# --- Runs & Sweeps (DB readers) ---
runs-build:
	curl -sS "$(BASE_URL)/build_runs?pack_id=$(PACK_ID)&model_id=$(MODEL_ID)&limit=$(LIMIT)&offset=$(OFFSET)" | jq .

runs-train:
	curl -sS "$(BASE_URL)/training_runs?pack_id=$(PACK_ID)&model_id=$(MODEL_ID)&limit=$(LIMIT)&offset=$(OFFSET)" | jq .

sweeps:
	curl -sS "$(BASE_URL)/sweeps?pack_id=$(PACK_ID)&model_id=$(MODEL_ID)&status=$(STATUS)&tag=$(TAG)&limit=$(LIMIT)&offset=$(OFFSET)" | jq .

sweep:
	@[ -n "$(SWEEP_ID)" ] || (echo "SWEEP_ID is required"; exit 1)
	curl -sS "$(BASE_URL)/sweeps/$(SWEEP_ID)" | jq .

# --- Packs helpers ---
packs:
	curl -sS "$(BASE_URL)/packs" | jq .

pack-detail:
	@[ -n "$(PACK_ID)" ] || (echo "PACK_ID is required"; exit 1)
	curl -sS "$(BASE_URL)/packs/$(PACK_ID)" | jq .

pack-templates:
	@[ -n "$(PACK_ID)" ] || (echo "PACK_ID is required"; exit 1)
	curl -sS "$(BASE_URL)/packs/$(PACK_ID)/templates" | jq .

pack-indicators:
	@[ -n "$(PACK_ID)" ] || (echo "PACK_ID is required"; exit 1)
	curl -sS "$(BASE_URL)/packs/$(PACK_ID)/indicator_sets" | jq .

pack-models:
	@[ -n "$(PACK_ID)" ] || (echo "PACK_ID is required"; exit 1)
	curl -sS "$(BASE_URL)/models?pack_id=$(PACK_ID)" | jq .

import-catalog:
	@if [ -f "AlgoTraderAI_Indicators_Polygon_First.md" ]; then \
		python scripts/import_indicator_catalog_md.py --md AlgoTraderAI_Indicators_Polygon_First.md; \
	elif [ -f "AlgoTraderAI_Indicators_Polygon_First.xlsx" ]; then \
		python scripts/import_indicator_catalog.py --xlsx AlgoTraderAI_Indicators_Polygon_First.xlsx; \
	else \
		echo "No catalog file found (expected MD or XLSX in repo root)"; exit 1; \
	fi

indicators:
	curl -sS "$(BASE_URL)/indicators" | jq .

indicators-groups:
	curl -sS "$(BASE_URL)/indicators?group=true" | jq .

docs-help:
	@echo "Open docs/help/README.md"

alerts:
	@[ -n "$(MODEL_ID)" ] || (echo "MODEL_ID is required"; exit 1)
	@python scripts/generate_live_alerts.py --model_id $(MODEL_ID) --csv matrices/$(MODEL_ID)/training_matrix_built.csv --threshold 0.60 --allowed_hours $(ALLOWED_HOURS)

MIGRATIONS_DIR ?= products/sigma-lab/api/migrations

db-migrate:
	@echo "Applying migrations in $(MIGRATIONS_DIR)"
	python scripts/apply_migrations.py --dir $(MIGRATIONS_DIR)

db-migrate-dry:
	@python scripts/apply_migrations.py --dir $(MIGRATIONS_DIR) --dry-run

db-seed:
	python scripts/seed_sample_data.py

DOCS_PORT ?= 8008
docs-index:
	python scripts/generate_docs_index.py --root docs --out docs/INDEX.md

docs-preview:
	@echo "Serving docs on http://localhost:$(DOCS_PORT) (Ctrl+C to stop)"
	python -m http.server $(DOCS_PORT) --directory docs

# Regenerate Indicators Catalog
docs-indicators-ref:
	python scripts/generate_indicators_reference.py --out docs/INDICATORS_REFERENCE.md

# --- Wiki ---
.PHONY: wiki-sync
wiki-sync:
	./scripts/wiki-sync.sh

# --- UI (Frontend) ---
FRONTEND_DIR ?= edge_ui
UI_PORT ?= 5173

ui-fe-install:
	cd $(FRONTEND_DIR) && npm install

ui-fe:
	cd $(FRONTEND_DIR) && npm run dev

ui-fe-build:
	cd $(FRONTEND_DIR) && npm run build

ui-fe-preview:
	cd $(FRONTEND_DIR) && npm run preview

# (Mock/API UI targets removed: using real backend as requested)

# Generate a sweep configuration YAML for the given model
sweep-config:
	@[ -n "$(MODEL_ID)" ] || (echo "MODEL_ID is required"; exit 1)
	@mkdir -p sweeps
	@echo "writing sweeps/$(MODEL_ID)_sweep.yaml"
	@cat > sweeps/$(MODEL_ID)_sweep.yaml <<EOF
model_id: $(MODEL_ID)
pack_id: $(PACK_ID)
ticker: $(TICKER)

build:
  start: "$(START)"         # e.g., 2024-01-01
  end: "$(END)"             # e.g., 2024-06-30
  distance_max: [5, 7, 9]

train:
  calibration: [sigmoid, isotonic]
  allowed_hours: ["$(ALLOWED_HOURS)"]

backtest:
  thresholds: [[0.55,0.60,0.65], [0.60,0.65,0.70]]
  splits: [3, 5]
  allowed_hours: ["$(ALLOWED_HOURS)"]

notes: |
  Edit this file to adjust the parameter grid. Each list defines sweep values.
  A runner (not included) can iterate over the cartesian product.
EOF


preview:
	@[ -n "$(MODEL_ID)" ] || (echo "MODEL_ID is required"; exit 1)
	@[ -n "$(START)" ] || (echo "START=YYYY-MM-DD is required"; exit 1)
	@[ -n "$(END)" ] || (echo "END=YYYY-MM-DD is required"; exit 1)
	@echo "Previewing $(MODEL_ID) ($(PACK_ID)) from $(START) to $(END)"
	@python scripts/preview_model.py --model_id $(MODEL_ID) --pack_id $(PACK_ID) --start $(START) --end $(END) --out reports/preview_$(MODEL_ID).json

preview-stock:
	@[ -n "$(MODEL_ID)" ] || (echo "MODEL_ID is required"; exit 1)
	@[ -n "$(START)" ] || (echo "START=YYYY-MM-DD is required"; exit 1)
	@[ -n "$(END)" ] || (echo "END=YYYY-MM-DD is required"; exit 1)
	@echo "Previewing stocks model $(MODEL_ID) ($(PACK_ID)) from $(START) to $(END)"
	@python scripts/preview_stock_model.py --model_id $(MODEL_ID) --pack_id $(PACK_ID) --start $(START) --end $(END) --out reports/preview_stock_$(MODEL_ID).json

scan:
	@[ -n "$(UNIVERSE)" -o -n "$(UNIVERSE_CSV)" ] || (echo "Provide UNIVERSE=AAPL,MSFT,SPY or UNIVERSE_CSV=path/to.csv"; exit 1)
	@[ -n "$(START)" ] || (echo "START=YYYY-MM-DD is required"; exit 1)
	@[ -n "$(END)" ] || (echo "END=YYYY-MM-DD is required"; exit 1)
	@MODEL_ID_EFFECTIVE=$${MODEL_ID:-universe_eq_swing_daily_scanner}; \
	PACK_ID_EFFECTIVE=$${PACK_ID:-swingedge}; \
	CMD="python scripts/scanner_breakout_momentum.py --pack_id $$PACK_ID_EFFECTIVE --model_id $$MODEL_ID_EFFECTIVE --start $(START) --end $(END) --top_n $${TOP_N:-50}"; \
	if [ -n "$(UNIVERSE_CSV)" ]; then CMD="$$CMD --universe_csv $(UNIVERSE_CSV)"; else CMD="$$CMD --tickers $(UNIVERSE)"; fi; \
	sh -c "$$CMD"

scan-breakout:
	@$(MAKE) scan PACK_ID=swingedge MODEL_ID=universe_eq_swing_daily_breakout_scanner UNIVERSE="$(UNIVERSE)" UNIVERSE_CSV="$(UNIVERSE_CSV)" START=$(START) END=$(END) TOP_N=$(TOP_N)

scan-meanrevert:
	@$(MAKE) scan PACK_ID=swingedge MODEL_ID=universe_eq_swing_daily_meanrevert_scanner UNIVERSE="$(UNIVERSE)" UNIVERSE_CSV="$(UNIVERSE_CSV)" START=$(START) END=$(END) TOP_N=$(TOP_N)

scan-trend:
	@$(MAKE) scan PACK_ID=swingedge MODEL_ID=universe_eq_swing_daily_trend_follow_scanner UNIVERSE="$(UNIVERSE)" UNIVERSE_CSV="$(UNIVERSE_CSV)" START=$(START) END=$(END) TOP_N=$(TOP_N)

scan-squeeze:
	@$(MAKE) scan PACK_ID=swingedge MODEL_ID=universe_eq_swing_daily_vol_contraction_scanner UNIVERSE="$(UNIVERSE)" UNIVERSE_CSV="$(UNIVERSE_CSV)" START=$(START) END=$(END) TOP_N=$(TOP_N)

scan-rs:
	@$(MAKE) scan PACK_ID=swingedge MODEL_ID=universe_eq_swing_daily_rel_strength_scanner UNIVERSE="$(UNIVERSE)" UNIVERSE_CSV="$(UNIVERSE_CSV)" START=$(START) END=$(END) TOP_N=$(TOP_N)

scan-highmomo:
	@$(MAKE) scan PACK_ID=swingedge MODEL_ID=universe_eq_swing_daily_high_momentum_scanner UNIVERSE="$(UNIVERSE)" UNIVERSE_CSV="$(UNIVERSE_CSV)" START=$(START) END=$(END) TOP_N=$(TOP_N)

scan-api:
	@[ -n "$(UNIVERSE)" -o -n "$(UNIVERSE_CSV)" ] || (echo "Provide UNIVERSE=AAPL,MSFT,SPY or UNIVERSE_CSV=path/to.csv"; exit 1)
	@[ -n "$(START)" ] || (echo "START=YYYY-MM-DD is required"; exit 1)
	@[ -n "$(END)" ] || (echo "END=YYYY-MM-DD is required"; exit 1)
	@MODEL_ID_EFFECTIVE=$${MODEL_ID:-universe_eq_swing_daily_scanner}; \
	PACK_ID_EFFECTIVE=$${PACK_ID:-swingedge}; \
	PAYLOAD='{ "pack_id": "'"$$PACK_ID_EFFECTIVE"'", "model_id": "'"$$MODEL_ID_EFFECTIVE"'", "start": "$(START)", "end": "$(END)", "top_n": '$${TOP_N:-50} }'; \
	if [ -n "$(UNIVERSE_CSV)" ]; then PAYLOAD=$$(echo $$PAYLOAD | jq --arg p "$(UNIVERSE_CSV)" '. + {universe_csv: $p}'); else PAYLOAD=$$(echo $$PAYLOAD | jq --arg t "$(UNIVERSE)" '. + {tickers: $t}'); fi; \
	curl -sS -X POST "$(BASE_URL)/scan" -H "Content-Type: application/json" -d "$$PAYLOAD" | jq .

calibrate-scanner:
	@[ -n "$(MODEL_ID)" ] || (echo "MODEL_ID is required"; exit 1)
	@GRID=$${GRID:-0.50,0.55,0.60,0.65,0.70}; TOP=$${TOP_N:-50}; \
	curl -sS -X POST "$(BASE_URL)/calibrate_thresholds" \
	 -H "Content-Type: application/json" \
	 -d "{\"model_id\":\"$(MODEL_ID)\",\"pack_id\":\"$(PACK_ID)\",\"grid\":\"$$GRID\",\"top_n\":$$TOP}" | jq .

scan-nasdaq100:
	@$(MAKE) scan-breakout UNIVERSE_CSV=data/universe/nasdaq100.csv START=$(START) END=$(END) TOP_N=$(TOP_N)

scan-nasdaq200:
	@$(MAKE) scan-breakout UNIVERSE_CSV=data/universe/nasdaq200.csv START=$(START) END=$(END) TOP_N=$(TOP_N)

scan-sp100:
	@$(MAKE) scan-breakout UNIVERSE_CSV=data/universe/sp100.csv START=$(START) END=$(END) TOP_N=$(TOP_N)

scan-sp500:
	@$(MAKE) scan-breakout UNIVERSE_CSV=data/universe/sp500.csv START=$(START) END=$(END) TOP_N=$(TOP_N)

scan-russell1000:
	@$(MAKE) scan-breakout UNIVERSE_CSV=data/universe/russell1000.csv START=$(START) END=$(END) TOP_N=$(TOP_N)


expirations:
	@[ -n "$(TICKER)" ] || (echo "TICKER is required"; exit 1)
	@python scripts/list_expirations.py --ticker $(TICKER) --weeks $${WEEKS:-12} --base_url $(BASE_URL)<|MERGE_RESOLUTION|>--- conflicted
+++ resolved
@@ -18,11 +18,7 @@
 LIMIT ?= 20
 OFFSET ?= 0
 
-<<<<<<< HEAD
-.PHONY: help ui health models init init-auto build train backtest backtest-gated pipeline pipeline-gated sweep-config test-indicators validate-policy import-catalog leaderboard db-migrate db-migrate-dry db-seed docs-index docs-preview ui-fe ui-fe-install ui-fe-build ui-fe-preview lab-mock lab-mock-install lab-ui lab-ui-install lab-dev lab-dev-stop ui-compare-cards
-=======
 .PHONY: help ui health models init init-auto build train backtest backtest-gated pipeline pipeline-gated sweep-config check-backend test-indicators validate-policy import-catalog leaderboard db-migrate db-migrate-dry db-seed docs-index docs-preview ui-fe ui-fe-install ui-fe-build ui-fe-preview wiki-clean wiki-clean-all
->>>>>>> feb8e0b0
 
 help:
 	@echo "Targets:"
@@ -38,10 +34,7 @@
 	@echo "  pipeline            build -> train -> backtest"
 	@echo "  pipeline-gated      build -> train -> backtest-gated (uses momentum gate)"
 	@echo "  sweep-config        Generate sweep YAML for MODEL_ID (grid params)"
-<<<<<<< HEAD
-=======
 	@echo "  check-backend       Smoke test real API (health, build, train, backtest, leaderboard)"
->>>>>>> feb8e0b0
 	@echo "  test-indicators     Run live Polygon indicator test script"
 	@echo "  test-indicators-csv Generate CSV with all indicators + summary"
 	@echo "  validate-policy     Validate policy YAML for MODEL_ID/PACK_ID"
@@ -139,35 +132,7 @@
 
 pipeline: build train backtest
 
-pipeline-gated: build train backtest-gated# Generate a sweep configuration YAML for the given model
-sweep-config:
-	@[ -n "$(MODEL_ID)" ] || (echo "MODEL_ID is required"; exit 1)
-	@mkdir -p sweeps
-	@echo "writing sweeps/$(MODEL_ID)_sweep.yaml"
-	@cat > sweeps/$(MODEL_ID)_sweep.yaml <<EOF
-model_id: $(MODEL_ID)
-pack_id: $(PACK_ID)
-ticker: $(TICKER)
-
-build:
-  start: "$(START)"         # e.g., 2024-01-01
-  end: "$(END)"             # e.g., 2024-06-30
-  distance_max: [5, 7, 9]
-
-train:
-  calibration: [sigmoid, isotonic]
-  allowed_hours: ["$(ALLOWED_HOURS)"]
-
-backtest:
-  thresholds: [[0.55,0.60,0.65], [0.60,0.65,0.70]]
-  splits: [3, 5]
-  allowed_hours: ["$(ALLOWED_HOURS)"]
-
-notes: |
-  Edit this file to adjust the parameter grid. Each list defines sweep values.
-  A runner (not included) can iterate over the cartesian product.
-EOF
-
+pipeline-gated: build train backtest-gated
 
 # Generate a sweep configuration YAML for the given model
 sweep-config:
@@ -351,35 +316,6 @@
 
 # (Mock/API UI targets removed: using real backend as requested)
 
-# Generate a sweep configuration YAML for the given model
-sweep-config:
-	@[ -n "$(MODEL_ID)" ] || (echo "MODEL_ID is required"; exit 1)
-	@mkdir -p sweeps
-	@echo "writing sweeps/$(MODEL_ID)_sweep.yaml"
-	@cat > sweeps/$(MODEL_ID)_sweep.yaml <<EOF
-model_id: $(MODEL_ID)
-pack_id: $(PACK_ID)
-ticker: $(TICKER)
-
-build:
-  start: "$(START)"         # e.g., 2024-01-01
-  end: "$(END)"             # e.g., 2024-06-30
-  distance_max: [5, 7, 9]
-
-train:
-  calibration: [sigmoid, isotonic]
-  allowed_hours: ["$(ALLOWED_HOURS)"]
-
-backtest:
-  thresholds: [[0.55,0.60,0.65], [0.60,0.65,0.70]]
-  splits: [3, 5]
-  allowed_hours: ["$(ALLOWED_HOURS)"]
-
-notes: |
-  Edit this file to adjust the parameter grid. Each list defines sweep values.
-  A runner (not included) can iterate over the cartesian product.
-EOF
-
 
 preview:
 	@[ -n "$(MODEL_ID)" ] || (echo "MODEL_ID is required"; exit 1)
